use crate::buffer::buffer_manager::BufferManager;
use crate::file::file_manager::FileManager;
use crate::log::log_manager::LogManager;
use std::path::PathBuf;
use std::sync::{Arc, Mutex};

const LOG_FILE: &str = "oxidedb.log";

pub struct OxideDB {
    block_size: usize,
    file_manager: Arc<Mutex<FileManager>>,
    log_manager: Arc<Mutex<LogManager>>,
<<<<<<< HEAD
    buffer_manager: Arc<Mutex<BufferManager>>,
=======
    buffer_manager: BufferManager,
>>>>>>> d3ef4820
}

impl OxideDB {
    pub fn new_for_debug(db_directory: PathBuf, block_size: usize, buffer_size: usize) -> OxideDB {
        let file_manager = Arc::new(Mutex::new(
            FileManager::new(db_directory, block_size).unwrap(),
        ));

<<<<<<< HEAD
        let block_size = {
=======
        let block_size_fetched = {
>>>>>>> d3ef4820
            let fm = file_manager.lock().unwrap();
            fm.get_block_size()
        };

        let log_manager = Arc::new(Mutex::new(
            LogManager::new(Arc::clone(&file_manager), LOG_FILE.to_string()).unwrap(),
        ));

<<<<<<< HEAD
        let buffer_manager = Arc::new(Mutex::new(
            BufferManager::new(
                Arc::clone(&file_manager),
                Arc::clone(&log_manager),
                buffer_size,
            )
            .unwrap(),
        ));

        OxideDB {
            block_size,
=======
        let buffer_manager = BufferManager::new(
            Arc::clone(&file_manager),
            Arc::clone(&log_manager),
            buffer_size,
        )
        .unwrap();

        OxideDB {
            block_size: block_size_fetched,
>>>>>>> d3ef4820
            file_manager,
            log_manager,
            buffer_manager,
        }
    }

    pub fn get_file_manager(&self) -> &Arc<Mutex<FileManager>> {
        &self.file_manager
    }

    pub fn get_log_manager(&self) -> &Arc<Mutex<LogManager>> {
        &self.log_manager
    }

<<<<<<< HEAD
    pub fn get_buffer_manager(&self) -> &Arc<Mutex<BufferManager>> {
=======
    pub fn get_buffer_manager(&self) -> &BufferManager {
>>>>>>> d3ef4820
        &self.buffer_manager
    }
}<|MERGE_RESOLUTION|>--- conflicted
+++ resolved
@@ -10,11 +10,7 @@
     block_size: usize,
     file_manager: Arc<Mutex<FileManager>>,
     log_manager: Arc<Mutex<LogManager>>,
-<<<<<<< HEAD
     buffer_manager: Arc<Mutex<BufferManager>>,
-=======
-    buffer_manager: BufferManager,
->>>>>>> d3ef4820
 }
 
 impl OxideDB {
@@ -23,11 +19,7 @@
             FileManager::new(db_directory, block_size).unwrap(),
         ));
 
-<<<<<<< HEAD
         let block_size = {
-=======
-        let block_size_fetched = {
->>>>>>> d3ef4820
             let fm = file_manager.lock().unwrap();
             fm.get_block_size()
         };
@@ -36,7 +28,6 @@
             LogManager::new(Arc::clone(&file_manager), LOG_FILE.to_string()).unwrap(),
         ));
 
-<<<<<<< HEAD
         let buffer_manager = Arc::new(Mutex::new(
             BufferManager::new(
                 Arc::clone(&file_manager),
@@ -48,17 +39,6 @@
 
         OxideDB {
             block_size,
-=======
-        let buffer_manager = BufferManager::new(
-            Arc::clone(&file_manager),
-            Arc::clone(&log_manager),
-            buffer_size,
-        )
-        .unwrap();
-
-        OxideDB {
-            block_size: block_size_fetched,
->>>>>>> d3ef4820
             file_manager,
             log_manager,
             buffer_manager,
@@ -73,11 +53,7 @@
         &self.log_manager
     }
 
-<<<<<<< HEAD
     pub fn get_buffer_manager(&self) -> &Arc<Mutex<BufferManager>> {
-=======
-    pub fn get_buffer_manager(&self) -> &BufferManager {
->>>>>>> d3ef4820
         &self.buffer_manager
     }
 }