use crate::file::page::Page;
use crate::log::log_manager::LogManager;
use crate::server::oxide_db::OxideDB;
<<<<<<< HEAD
use std::backtrace::Backtrace;
use std::error::Error;
=======
>>>>>>> d3ef4820
use std::fs::remove_dir_all;
use std::path::PathBuf;

/// Tests log management operations in `LogManager`.
///
/// This test does the following:
/// - Creates a new OxideDB instance for debugging with a given path and block size.
/// - Creates log records and appends them to the log file.
/// - Flushes the log records up to a certain LSN.
/// - Reads back the log records and checks if they match the expected records.
#[test]
<<<<<<< HEAD
fn log_test() -> Result<(), Box<dyn Error>> {
    // Create a test directory for OxideDB with a block size of 400 and only 3 buffers.
    let test_directory = PathBuf::from("logtest");
    let db = OxideDB::new_for_debug(test_directory.clone(), 400, 8);
    let mut log_manager = db.get_log_manager().lock().expect(&format!(
        "Error while locking log manager\nBacktrace: {:#?}",
        Backtrace::capture()
    ));
=======
fn log_test() -> Result<(), Box<dyn std::error::Error>> {
    // Create a test directory for OxideDB with a block size of 400 and only 3 buffers.
    let test_directory = PathBuf::from("logtest");
    let mut db = OxideDB::new_for_debug(test_directory.clone(), 400, 8);
    let mut log_manager = db.get_log_manager().lock().unwrap();
>>>>>>> d3ef4820

    // Print the initial empty log file
    print_log_records(&mut log_manager, "The initial empty log file:", &[])?;

    // Create and append log records from 1 to 35
    create_records(&mut log_manager, 1, 35)?;

    // Define expected records after the first batch and print them
    let expected_after_first_batch = (1..=35)
        .rev()
        .map(|i| (format!("record{}", i), i + 100))
        .collect::<Vec<_>>();
    print_log_records(
        &mut log_manager,
        "The log file now has these records:",
        &expected_after_first_batch,
    )?;

    // Create and append log records from 36 to 70
    create_records(&mut log_manager, 36, 70)?;

    // Flush log records up to LSN 65
    log_manager.flush_by_lsn(65).expect(&format!(
        "Error during flushing log\nBacktrace: {:#?}",
        Backtrace::capture()
    ));

    // Define expected records after the second batch and print them
    let expected_after_second_batch = (1..=70)
        .rev()
        .map(|i| (format!("record{}", i), i + 100))
        .collect::<Vec<_>>();
    print_log_records(
        &mut log_manager,
        "The log file now has these records:",
        &expected_after_second_batch,
    )?;

<<<<<<< HEAD
    // Remove test directory and cleanup.
    remove_dir_all(test_directory).expect(&format!(
        "Failed to remove test directory.\nBacktrace: {:#?}",
        Backtrace::capture()
    ));

=======
    // Cleanup the test directory.
    remove_dir_all(test_directory);
>>>>>>> d3ef4820
    Ok(())
}

/// Prints log records and checks if they match the expected records.
///
/// # Arguments
///
/// * `log_manager`: The `LogManager` to use for reading log records.
/// * `msg`: The message to print before printing log records.
/// * `expected_records`: The expected log records.
///
/// # Errors
///
/// Returns a `Box<dyn Error>` if reading or matching fails, including a backtrace.
fn print_log_records(
    log_manager: &mut LogManager,
    msg: &str,
    expected_records: &[(String, i32)],
) -> Result<(), Box<dyn Error>> {
    println!("{}", msg);
    let mut index = 0;
    let iterator = log_manager.iterator()?;
    for record in iterator {
        match record {
            Ok(bytes) => {
                let mut page = Page::new_from_bytes(bytes);
                let string = page.get_string(0)?;
                let number_position = Page::max_length(string.len());
                let value = page.get_int(number_position)?;

                assert_eq!(
                    (string, value),
                    expected_records[index],
<<<<<<< HEAD
                    "Record does not match expected value.\nBacktrace: {:#?}",
                    Backtrace::capture()
=======
                    "Record does not match expected value"
>>>>>>> d3ef4820
                );
                index += 1;
            }
            Err(_) => {
                return Err(format!("An error occurred: {:#?}", Backtrace::capture()).into());
            }
        }
    }
    assert_eq!(
        index,
        expected_records.len(),
        "Number of records does not match expected count.\nBacktrace: {:#?}",
        Backtrace::capture()
    );
    Ok(())
}

/// Creates and appends log records to the log file using `LogManager`.
///
/// # Arguments
///
/// * `log_manager`: The `LogManager` to use for appending log records.
/// * `start`: The starting integer value for creating log records.
/// * `end`: The ending integer value for creating log records.
///
/// # Errors
///
/// Returns a `Box<dyn Error>` if appending a log record fails, including a backtrace.
fn create_records(
    log_manager: &mut LogManager,
    start: i32,
    end: i32,
) -> Result<(), Box<dyn Error>> {
    println!("Creating records: ");
    for i in start..=end {
        let record = create_log_record(format!("record{}", i), i + 100).expect(&format!(
            "Error while creating record\nBacktrace: {:#?}",
            Backtrace::capture()
        ));
        let lsn = log_manager.append(&record).expect(&format!(
            "Error while appending to log\nBacktrace: {:#?}",
            Backtrace::capture()
        ));
        println!("{} ", lsn);
    }
    println!();
    Ok(())
}

/// Creates a log record consisting of a string and an integer.
///
/// # Arguments
///
/// * `s`: The string to include in the log record.
/// * `n`: The integer to include in the log record.
///
/// # Errors
///
/// Returns a `Box<dyn Error>` if setting the string or integer in the page fails, including a backtrace.
fn create_log_record(s: String, n: i32) -> Result<Vec<u8>, Box<dyn Error>> {
    // Initialize positions and blocksize
    let string_position = 0;
    let number_position = string_position + Page::max_length(s.len());
    let blocksize = number_position + std::mem::size_of::<i32>();

    // Create new page
    let mut page = Page::new_from_blocksize(blocksize);

    // Set string and integer on the page
    page.set_string(string_position, &s).expect(&format!(
        "Error while setting string in page\nBacktrace: {:#?}",
        Backtrace::capture()
    ));
    page.set_int(number_position, n).expect(&format!(
        "Error while setting integer in page\nBacktrace: {:#?}",
        Backtrace::capture()
    ));

    // Read bytes from page
    let bytes = page.read_bytes(0, blocksize).expect(&format!(
        "Error while reading bytes from page\nBacktrace: {:#?}",
        Backtrace::capture()
    ));

    Ok(bytes)
}<|MERGE_RESOLUTION|>--- conflicted
+++ resolved
@@ -1,11 +1,8 @@
 use crate::file::page::Page;
 use crate::log::log_manager::LogManager;
 use crate::server::oxide_db::OxideDB;
-<<<<<<< HEAD
 use std::backtrace::Backtrace;
 use std::error::Error;
-=======
->>>>>>> d3ef4820
 use std::fs::remove_dir_all;
 use std::path::PathBuf;
 
@@ -17,7 +14,6 @@
 /// - Flushes the log records up to a certain LSN.
 /// - Reads back the log records and checks if they match the expected records.
 #[test]
-<<<<<<< HEAD
 fn log_test() -> Result<(), Box<dyn Error>> {
     // Create a test directory for OxideDB with a block size of 400 and only 3 buffers.
     let test_directory = PathBuf::from("logtest");
@@ -26,13 +22,6 @@
         "Error while locking log manager\nBacktrace: {:#?}",
         Backtrace::capture()
     ));
-=======
-fn log_test() -> Result<(), Box<dyn std::error::Error>> {
-    // Create a test directory for OxideDB with a block size of 400 and only 3 buffers.
-    let test_directory = PathBuf::from("logtest");
-    let mut db = OxideDB::new_for_debug(test_directory.clone(), 400, 8);
-    let mut log_manager = db.get_log_manager().lock().unwrap();
->>>>>>> d3ef4820
 
     // Print the initial empty log file
     print_log_records(&mut log_manager, "The initial empty log file:", &[])?;
@@ -71,17 +60,12 @@
         &expected_after_second_batch,
     )?;
 
-<<<<<<< HEAD
     // Remove test directory and cleanup.
     remove_dir_all(test_directory).expect(&format!(
         "Failed to remove test directory.\nBacktrace: {:#?}",
         Backtrace::capture()
     ));
 
-=======
-    // Cleanup the test directory.
-    remove_dir_all(test_directory);
->>>>>>> d3ef4820
     Ok(())
 }
 
@@ -115,12 +99,8 @@
                 assert_eq!(
                     (string, value),
                     expected_records[index],
-<<<<<<< HEAD
                     "Record does not match expected value.\nBacktrace: {:#?}",
                     Backtrace::capture()
-=======
-                    "Record does not match expected value"
->>>>>>> d3ef4820
                 );
                 index += 1;
             }
