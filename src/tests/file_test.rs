use crate::file::block_id::BlockId;
use crate::file::page::Page;
use crate::server::oxide_db::OxideDB;
<<<<<<< HEAD
use std::backtrace::Backtrace;
=======
>>>>>>> d3ef4820
use std::fs::remove_dir_all;
use std::path::PathBuf;

/// Tests file read and write operations in `FileManager`.
///
/// This test does the following:
/// - Creates a new OxideDB instance for debugging with a given path and block size.
/// - Writes a string and an integer to a page.
/// - Writes the page to a file.
/// - Reads back the page from the file.
/// - Checks if the read values match the written values.
#[test]
fn file_test() -> Result<(), Box<dyn std::error::Error>> {
    // Create a test directory for OxideDB with a block size of 400 and only 3 buffers.
    let test_directory = PathBuf::from("filetest");
    let db = OxideDB::new_for_debug(test_directory.clone(), 400, 8);
    let file_manager = db.get_file_manager().lock().unwrap();

    // Create a block ID for testing
    let block = BlockId::new("testfile".to_string(), 2);

    // Initialize a new page with the block size from FileManager
    let mut page1 = Page::new_from_blocksize(file_manager.get_block_size());

    // Define a position and set a string at that position in the page
    let position1: usize = 88;
    page1.set_string(position1, "abcdefghijklm")?;

    // Calculate the maximum length for the string and set an integer next to it
    let size = Page::max_length("abcdefghijklm".len());
    let position2 = position1 + size;
    page1.set_int(position2, 345)?;

    // Write the page to the block in the file
    file_manager.write(&block, &mut page1).expect(&format!(
        "Error writing to file.\nBacktrace: {:#?}",
        Backtrace::capture()
    ));

    // Initialize another page to read back the data
    let mut page2 = Page::new_from_blocksize(file_manager.get_block_size());

    // Read the page from the block in the file
    file_manager.read(&block, &mut page2).expect(&format!(
        "Error reading from file.\nBacktrace: {:#?}",
        Backtrace::capture()
    ));

    // Assert that the read integer matches the written integer
    assert_eq!(page2.get_int(position2)?, 345);

    // Assert that the read string matches the written string
    assert_eq!(page2.get_string(position1)?, "abcdefghijklm");

    // Cleanup the test directory.
<<<<<<< HEAD
    remove_dir_all(test_directory).expect(&format!(
        "Failed to remove test directory.\nBacktrace: {:#?}",
        Backtrace::capture()
    ));
=======
    remove_dir_all(test_directory)?;
>>>>>>> d3ef4820
    Ok(())
}<|MERGE_RESOLUTION|>--- conflicted
+++ resolved
@@ -1,10 +1,7 @@
 use crate::file::block_id::BlockId;
 use crate::file::page::Page;
 use crate::server::oxide_db::OxideDB;
-<<<<<<< HEAD
 use std::backtrace::Backtrace;
-=======
->>>>>>> d3ef4820
 use std::fs::remove_dir_all;
 use std::path::PathBuf;
 
@@ -60,13 +57,9 @@
     assert_eq!(page2.get_string(position1)?, "abcdefghijklm");
 
     // Cleanup the test directory.
-<<<<<<< HEAD
     remove_dir_all(test_directory).expect(&format!(
         "Failed to remove test directory.\nBacktrace: {:#?}",
         Backtrace::capture()
     ));
-=======
-    remove_dir_all(test_directory)?;
->>>>>>> d3ef4820
     Ok(())
 }